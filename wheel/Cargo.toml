--- conflicted
+++ resolved
@@ -12,11 +12,8 @@
 bytesize = { version = "1.1.0", features = ["serde"] }
 chrono = { version = "0.4", features = ["serde"] }
 clap = { version = "3.1.6", features = ["derive"] }
-<<<<<<< HEAD
 futures = "0.3"
-=======
 http = "0.2.6"
->>>>>>> 0a7c67dc
 humantime = "2.1.0"
 humantime-serde = "1.1.1"
 hyper = { version = "^0.14", features = ["server", "http1", "tcp"] }
