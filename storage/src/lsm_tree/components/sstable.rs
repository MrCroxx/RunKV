--- conflicted
+++ resolved
@@ -404,13 +404,8 @@
 
         let begin = meta.block_metas[0].offset;
         let end = meta.block_metas[0].offset + meta.block_metas[0].len;
-<<<<<<< HEAD
         let mut bi = BlockIterator::new(Arc::new(Block::decode(&data[begin..end]).unwrap()));
-        bi.seek(Seek::First).await.unwrap();
-=======
-        let mut bi = BlockIterator::new(Arc::new(Block::decode(data.slice(begin..end)).unwrap()));
         bi.seek(Seek::First).unwrap();
->>>>>>> b445e8e7
         assert!(bi.is_valid());
         assert_eq!(&full_key(b"k01", 1)[..], bi.key());
         assert_eq!(raw_value(Some(b"v01")), bi.value());
@@ -423,13 +418,8 @@
 
         let begin = meta.block_metas[1].offset;
         let end = meta.block_metas[1].offset + meta.block_metas[1].len;
-<<<<<<< HEAD
         let mut bi = BlockIterator::new(Arc::new(Block::decode(&data[begin..end]).unwrap()));
-        bi.seek(Seek::First).await.unwrap();
-=======
-        let mut bi = BlockIterator::new(Arc::new(Block::decode(data.slice(begin..end)).unwrap()));
         bi.seek(Seek::First).unwrap();
->>>>>>> b445e8e7
         assert!(bi.is_valid());
         assert_eq!(&full_key(b"k04", 4)[..], bi.key());
         assert_eq!(raw_value(Some(b"v04")), bi.value());
@@ -464,13 +454,8 @@
 
         let begin = meta.block_metas[0].offset;
         let end = meta.block_metas[0].offset + meta.block_metas[0].len;
-<<<<<<< HEAD
         let mut bi = BlockIterator::new(Arc::new(Block::decode(&data[begin..end]).unwrap()));
-        bi.seek(Seek::First).await.unwrap();
-=======
-        let mut bi = BlockIterator::new(Arc::new(Block::decode(data.slice(begin..end)).unwrap()));
         bi.seek(Seek::First).unwrap();
->>>>>>> b445e8e7
         assert!(bi.is_valid());
         assert_eq!(&full_key(b"k01", 1)[..], bi.key());
         assert_eq!(raw_value(Some(b"v01")), bi.value());
@@ -483,13 +468,8 @@
 
         let begin = meta.block_metas[1].offset;
         let end = meta.block_metas[1].offset + meta.block_metas[1].len;
-<<<<<<< HEAD
         let mut bi = BlockIterator::new(Arc::new(Block::decode(&data[begin..end]).unwrap()));
-        bi.seek(Seek::First).await.unwrap();
-=======
-        let mut bi = BlockIterator::new(Arc::new(Block::decode(data.slice(begin..end)).unwrap()));
         bi.seek(Seek::First).unwrap();
->>>>>>> b445e8e7
         assert!(bi.is_valid());
         assert_eq!(&full_key(b"k04", 4)[..], bi.key());
         assert_eq!(raw_value(Some(b"v04")), bi.value());
